--- conflicted
+++ resolved
@@ -243,7 +243,7 @@
 	// is used to ensure we do not allow an existing role to be "migrated" to
 	// role with a static account. If createRole is false and static_account
 	// data is given, return an error
-	var createRole bool
+	createRole := req.Operation == logical.CreateOperation
 	if role == nil {
 		role = &roleEntry{}
 		createRole = true
@@ -252,53 +252,34 @@
 	// Static Account information
 	if username, ok := data.Get("username").(string); ok && username != "" {
 		// If the role exists and there is no StaticAccount, return error
-		if role.StaticAccount == nil && !createRole {
-			return logical.ErrorResponse("cannot change an existing role to a static account"), nil
-		}
-		// If it's a Create operation, both username and rotation_frequency must be
-		// included
-		rotationFrequencySeconds := data.Get("rotation_frequency").(int)
-		if req.Operation == logical.CreateOperation {
-			if rotationFrequencySeconds == 0 {
-				return logical.ErrorResponse("rotation_frequency is required to create static accounts"), nil
+		if role.StaticAccount == nil {
+			if !createRole {
+				return logical.ErrorResponse("cannot change an existing role to a static account"), nil
 			}
-			if rotationFrequencySeconds < 60 {
-				// This must be at least 60 seconds because our periodic func runs about once a minute.
-				return logical.ErrorResponse("rotation rotation_frequency must be 60 seconds or more"), nil
-			}
-		}
-		if req.Operation == logical.UpdateOperation && rotationFrequencySeconds != 0 && rotationFrequencySeconds < 60 {
-			// If rotation frequency is specified, and this is an update, the value
-			// must be at least 60 seconds because our periodic func runs about once a
-			// minute.
-			return logical.ErrorResponse("rotation rotation_frequency must be 60 seconds or more"), nil
-		}
-
-		if role.StaticAccount == nil {
 			role.StaticAccount = &staticAccount{}
 		}
-		if role.StaticAccount.Username != "" && role.StaticAccount.Username != username {
-			return logical.ErrorResponse("cannot update static account username"), nil
-		}
-		role.StaticAccount.Username = username
-
-<<<<<<< HEAD
+
+		// If it's a Create operation, both username and rotation_period must be included
 		rotationPeriodSecondsRaw, ok := data.GetOk("rotation_period")
-		if !ok && req.Operation == logical.CreateOperation {
+		if !ok && createRole {
 			return logical.ErrorResponse("rotation_period is required to create static accounts"), nil
 		}
 		if ok {
 			rotationPeriodSeconds := rotationPeriodSecondsRaw.(int)
 			if rotationPeriodSeconds < 60 {
-				// This must be at least 60 seconds because our periodic func runs about once a minute.
+				// If rotation frequency is specified, and this is an update, the value
+				// must be at least 60 seconds because our periodic func runs about once a
+				// minute.
 				return logical.ErrorResponse("rotation_period must be 60 seconds or more"), nil
 			}
 			role.StaticAccount.RotationPeriod = time.Duration(rotationPeriodSeconds) * time.Second
 		}
 
-=======
-		role.StaticAccount.RotationFrequency, err = parseutil.ParseDurationSecond(rotationFrequencySeconds)
->>>>>>> 4586d474
+		if role.StaticAccount.Username != "" && role.StaticAccount.Username != username {
+			return logical.ErrorResponse("cannot update static account username"), nil
+		}
+		role.StaticAccount.Username = username
+
 		if err != nil {
 			return logical.ErrorResponse(fmt.Sprintf("invalid rotation_period: %s", err)), nil
 		}
