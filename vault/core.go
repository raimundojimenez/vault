--- conflicted
+++ resolved
@@ -1015,30 +1015,18 @@
 	}
 
 	if masterKey != nil {
-<<<<<<< HEAD
-		if sealToUse.BarrierType() == seal.Shamir && sealToUse.StoredKeysSupported() == StoredKeysNotSupported {
+		if sealToUse.BarrierType() == wrapping.Shamir && sealToUse.StoredKeysSupported() == vaultseal.StoredKeysNotSupported {
 			// If this is a legacy shamir seal this serves no purpose but it
 			// doesn't hurt.
-			err = sealToUse.GetAccess().(*shamirseal.ShamirSeal).SetKey(masterKey)
-=======
-		if c.seal.BarrierType() == wrapping.Shamir {
-			// If this is a legacy shamir seal this serves no purpose but it
-			// doesn't hurt.
-			err = c.seal.GetAccess().Wrapper.(*aeadwrapper.Wrapper).SetAESGCMKeyBytes(masterKey)
->>>>>>> 3cb8e726
+			err = sealToUse.GetAccess().Wrapper.(*aeadwrapper.Wrapper).SetAESGCMKeyBytes(masterKey)
 			if err != nil {
 				return false, err
 			}
 		}
 
 		if !c.isRaftUnseal() {
-<<<<<<< HEAD
-			if sealToUse.BarrierType() == seal.Shamir {
+			if sealToUse.BarrierType() == wrapping.Shamir {
 				cfg, err := sealToUse.BarrierConfig(ctx)
-=======
-			if c.seal.BarrierType() == wrapping.Shamir {
-				cfg, err := c.seal.BarrierConfig(ctx)
->>>>>>> 3cb8e726
 				if err != nil {
 					return false, err
 				}
@@ -1064,12 +1052,6 @@
 			return c.unsealInternal(ctx, masterKey)
 		}
 
-<<<<<<< HEAD
-		// If we are in the middle of a raft join send the answer and wait for
-		// data to start streaming in.
-		if err := c.joinRaftSendAnswer(ctx, sealToUse.GetAccess(), c.raftInfo); err != nil {
-			return false, err
-=======
 		switch c.raftInfo.joinInProgress {
 		case true:
 			// JoinRaftCluster is already trying to perform a join based on retry_join configuration.
@@ -1084,21 +1066,16 @@
 		default:
 			// This is the case for manual raft join. Send the answer to the leader node and
 			// wait for data to start streaming in.
-			if err := c.joinRaftSendAnswer(ctx, c.seal.GetAccess(), c.raftInfo); err != nil {
+			if err := c.joinRaftSendAnswer(ctx, sealToUse.GetAccess(), c.raftInfo); err != nil {
 				return false, err
 			}
 			// Reset the state
 			c.raftInfo = nil
->>>>>>> 3cb8e726
 		}
 
 		go func() {
 			keyringFound := false
-<<<<<<< HEAD
-			haveMasterKey := sealToUse.StoredKeysSupported() != StoredKeysSupportedShamirMaster
-=======
-			haveMasterKey := c.seal.StoredKeysSupported() != vaultseal.StoredKeysSupportedShamirMaster
->>>>>>> 3cb8e726
+			haveMasterKey := sealToUse.StoredKeysSupported() != vaultseal.StoredKeysSupportedShamirMaster
 			defer func() {
 				if keyringFound && haveMasterKey {
 					_, err := c.unsealInternal(ctx, masterKey)
@@ -1254,16 +1231,9 @@
 		masterKey = recoveredKey
 	}
 
-<<<<<<< HEAD
 	if c.migrationInfo != nil {
-		if seal.StoredKeysSupported() == StoredKeysSupportedShamirMaster {
-			err = seal.GetAccess().(*shamirseal.ShamirSeal).SetKey(masterKey)
-=======
-	// If we have a migration seal, now's the time!
-	if c.migrationSeal != nil {
 		if seal.StoredKeysSupported() == vaultseal.StoredKeysSupportedShamirMaster {
 			err = seal.GetAccess().Wrapper.(*aeadwrapper.Wrapper).SetAESGCMKeyBytes(masterKey)
->>>>>>> 3cb8e726
 			if err != nil {
 				return nil, errwrap.Wrapf("failed to set master key in seal: {{err}}", err)
 			}
@@ -1295,21 +1265,9 @@
 			return errwrap.Wrapf("error getting recovery key to set on new seal: {{err}}", err)
 		}
 
-<<<<<<< HEAD
 		if err := c.seal.SetRecoveryKey(ctx, recoveryKey); err != nil {
 			return errwrap.Wrapf("error setting new recovery key information during migrate: {{err}}", err)
 		}
-=======
-			// We have recovery keys; we're going to use them as the new
-			// shamir KeK.
-			err = c.seal.GetAccess().Wrapper.(*aeadwrapper.Wrapper).SetAESGCMKeyBytes(recoveryKey)
-			if err != nil {
-				return nil, errwrap.Wrapf("failed to set master key in seal: {{err}}", err)
-			}
-			if err := c.seal.SetStoredKeys(ctx, [][]byte{masterKey}); err != nil {
-				return nil, errwrap.Wrapf("error setting new barrier key information during migrate: {{err}}", err)
-			}
->>>>>>> 3cb8e726
 
 		barrierKeys, err := c.migrationInfo.seal.GetStoredKeys(ctx)
 		if err != nil {
@@ -1331,14 +1289,14 @@
 
 		// We have recovery keys; we're going to use them as the new
 		// shamir KeK.
-		err := c.seal.GetAccess().(*shamirseal.ShamirSeal).SetKey(c.migrationInfo.recoveryKey)
+		err := c.seal.GetAccess().Wrapper.(*aeadwrapper.Wrapper).SetAESGCMKeyBytes(c.migrationInfo.recoveryKey)
 		if err != nil {
 			return errwrap.Wrapf("failed to set master key in seal: {{err}}", err)
 		}
 
 		// Enforce Shamir as KeK
 		if err := c.seal.SetBarrierConfig(ctx, &SealConfig{
-			Type:            seal.Shamir,
+			Type:            wrapping.Shamir,
 			SecretShares:    1,
 			SecretThreshold: 1,
 			StoredShares:    1,
